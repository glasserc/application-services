/* This Source Code Form is subject to the terms of the Mozilla Public
 * License, v. 2.0. If a copy of the MPL was not distributed with this
 * file, You can obtain one at http://mozilla.org/MPL/2.0/. */

// XXXXXX - This has been cloned from logins/src/db.rs, on Thom's
// wip-sync-sql-store branch, but with login specific code removed.
// We should work out how to split this into a library we can reuse.

use super::schema;
use crate::error::*;
use crate::hash;
use crate::types::Timestamp;
use rusqlite::{self, Connection};
use sql_support::{self, ConnExt};
use std::ops::Deref;
use std::path::Path;

use crate::api::matcher::{split_after_host_and_port, split_after_prefix};
use crate::match_impl::{AutocompleteMatch, MatchBehavior, SearchBehavior};

pub const MAX_VARIABLE_NUMBER: usize = 999;

pub struct PlacesDb {
    pub db: Connection,
}

impl PlacesDb {
    pub fn with_connection(db: Connection, encryption_key: Option<&str>) -> Result<Self> {
        const PAGE_SIZE: u32 = 32768;

        // `encryption_pragmas` is both for `PRAGMA key` and for `PRAGMA page_size` / `PRAGMA
        // cipher_page_size` (Even though nominally page_size has nothing to do with encryption, we
        // need to set `PRAGMA cipher_page_size` for encrypted databases, and `PRAGMA page_size` for
        // unencrypted ones).
        //
        // Note: Unfortunately, for an encrypted database, the page size can not be changed without
        // requiring a data migration, so this must be done somewhat carefully. This restriction
        // *only* exists for encrypted DBs, and unencrypted ones (even unencrypted databases using
        // sqlcipher), don't have this limitation.
        //
        // The value we use (`PAGE_SIZE`) was taken from Desktop Firefox, and seems necessary to
        // help ensure good performance on autocomplete-style queries. The default value is 1024,
        // which the SQLcipher docs themselves say is too small and should be changed.
        let encryption_pragmas = if let Some(key) = encryption_key {
            format!(
                "PRAGMA key = '{key}';
                 PRAGMA cipher_page_size = {page_size};",
                key = sql_support::escape_string_for_pragma(key),
                page_size = PAGE_SIZE,
            )
        } else {
            format!(
                "PRAGMA page_size = {};
                 -- Disable calling mlock/munlock for every malloc/free.
                 -- In practice this results in a massive speedup, especially
                 -- for insert-heavy workloads.
                 PRAGMA cipher_memory_security = false;",
                PAGE_SIZE
            )
        };

        let initial_pragmas = format!(
            "
            {}

            -- `temp_store = 2` is required on Android to force the DB to keep temp
            -- files in memory, since on Android there's no tmp partition. See
            -- https://github.com/mozilla/mentat/issues/505. Ideally we'd only
            -- do this on Android, and/or allow caller to configure it.
            -- (although see also bug 1313021, where Firefox enabled it for both
            -- Android and 64bit desktop builds)
            PRAGMA temp_store = 2;

            -- 6MiB, same as the value used for `promiseLargeCacheDBConnection` in PlacesUtils,
            -- which is used to improve query performance for autocomplete-style queries (by
            -- UnifiedComplete). Note that SQLite uses a negative value for this pragma to indicate
            -- that it's in units of KiB.
            PRAGMA cache_size = -6144;

<<<<<<< HEAD
            -- We want foreign-key support.
            PRAGMA foreign_keys = ON;
=======
            -- we unconditionally want write-ahead-logging mode
            PRAGMA journal_mode=WAL;
>>>>>>> 10d3163f
        ",
            encryption_pragmas,
        );

        db.execute_batch(&initial_pragmas)?;
        define_functions(&db)?;
        let mut res = Self { db };
        schema::init(&mut res)?;

        Ok(res)
    }

    pub fn open(path: impl AsRef<Path>, encryption_key: Option<&str>) -> Result<Self> {
        Ok(Self::with_connection(
            Connection::open(path)?,
            encryption_key,
        )?)
    }

    pub fn open_in_memory(encryption_key: Option<&str>) -> Result<Self> {
        Ok(Self::with_connection(
            Connection::open_in_memory()?,
            encryption_key,
        )?)
    }
}

impl Drop for PlacesDb {
    fn drop(&mut self) {
        // In line with both the recommendations from SQLite and the behavior of places in
        // Database.cpp, we run `PRAGMA optimize` before closing the connection.
        self.db
            .execute_batch("PRAGMA optimize(0x02);")
            .expect("PRAGMA optimize should always succeed!");
    }
}

impl ConnExt for PlacesDb {
    #[inline]
    fn conn(&self) -> &Connection {
        &self.db
    }
}

impl Deref for PlacesDb {
    type Target = Connection;
    #[inline]
    fn deref(&self) -> &Connection {
        &self.db
    }
}

fn define_functions(c: &Connection) -> Result<()> {
    c.create_scalar_function("get_prefix", 1, true, move |ctx| {
        let href = ctx.get::<String>(0)?;
        let (prefix, _) = split_after_prefix(&href);
        Ok(prefix.to_owned())
    })?;
    c.create_scalar_function("get_host_and_port", 1, true, move |ctx| {
        let href = ctx.get::<String>(0)?;
        let (host_and_port, _) = split_after_host_and_port(&href);
        Ok(host_and_port.to_owned())
    })?;
    c.create_scalar_function("strip_prefix_and_userinfo", 1, true, move |ctx| {
        let href = ctx.get::<String>(0)?;
        let (host_and_port, remainder) = split_after_host_and_port(&href);
        Ok([host_and_port, remainder].concat())
    })?;
    c.create_scalar_function("reverse_host", 1, true, move |ctx| {
        let mut host = ctx.get::<String>(0)?;
        debug_assert!(host.is_ascii(), "Hosts must be Punycoded");

        host.make_ascii_lowercase();
        let mut rev_host_bytes = host.into_bytes();
        rev_host_bytes.reverse();
        rev_host_bytes.push(b'.');

        let rev_host = String::from_utf8(rev_host_bytes)
            .map_err(|err| rusqlite::Error::UserFunctionError(err.into()))?;
        Ok(rev_host)
    })?;
    c.create_scalar_function("autocomplete_match", 10, true, move |ctx| {
        // Eventually we'll be able to borrow out of `ctx`, and avoid many of these copies.
        let search_string = ctx.get::<String>(0)?;
        let url = ctx.get::<String>(1)?;
        let title = ctx.get::<Option<String>>(2)?.unwrap_or_default();
        let tags = ctx.get::<Option<String>>(3)?.unwrap_or_default();
        let visit_count = ctx.get::<u32>(4)?;
        let typed = ctx.get::<bool>(5)?;
        let bookmarked = ctx.get::<bool>(6)?;
        let open_page_count = ctx.get::<Option<u32>>(7)?.unwrap_or(0);
        let match_behavior = ctx.get::<MatchBehavior>(8)?;
        let search_behavior = ctx.get::<SearchBehavior>(9)?;

        let matcher = AutocompleteMatch {
            search_str: &search_string,
            url_str: &url,
            title_str: &title,
            tags: &tags,
            visit_count,
            typed,
            bookmarked,
            open_page_count,
            match_behavior,
            search_behavior,
        };
        Ok(matcher.invoke())
    })?;
    c.create_scalar_function("hash", -1, true, move |ctx| {
        Ok(match ctx.len() {
            1 => {
                let value = ctx.get::<String>(0)?;
                hash::hash_url(&value)
            }
            2 => {
                let value = ctx.get::<String>(0)?;
                let mode = ctx.get::<String>(1)?;
                match mode.as_str() {
                    "" => hash::hash_url(&value),
                    "prefix_lo" => hash::hash_url_prefix(&value, hash::PrefixMode::Lo),
                    "prefix_hi" => hash::hash_url_prefix(&value, hash::PrefixMode::Hi),
                    arg => {
                        return Err(rusqlite::Error::UserFunctionError(format!(
                            "`hash` second argument must be either '', 'prefix_lo', or 'prefix_hi', got {:?}.",
                            arg).into()));
                    }
                }
            }
            n => {
                return Err(rusqlite::Error::UserFunctionError(format!(
                    "`hash` expects 1 or 2 arguments, got {}.", n).into()));
            }
        } as i64)
    })?;
    c.create_scalar_function("now", 0, false, move |_ctx| Ok(Timestamp::now()))?;
    Ok(())
}

// Sanity check that we can create a database.
#[cfg(test)]
mod tests {
    use super::*;
    use rusqlite::NO_PARAMS;

    #[test]
    fn test_open() {
        PlacesDb::open_in_memory(None).expect("no memory db");
    }

    #[test]
    fn test_reverse_host() {
        let conn = PlacesDb::open_in_memory(None).expect("no memory db");
        let rev_host: String = conn
            .db
            .query_row("SELECT reverse_host('www.mozilla.org')", NO_PARAMS, |row| {
                row.get(0)
            })
            .unwrap();
        assert_eq!(rev_host, "gro.allizom.www.");

        let rev_host: String = conn
            .db
            .query_row("SELECT reverse_host('')", NO_PARAMS, |row| row.get(0))
            .unwrap();
        assert_eq!(rev_host, ".");
    }
}<|MERGE_RESOLUTION|>--- conflicted
+++ resolved
@@ -77,13 +77,11 @@
             -- that it's in units of KiB.
             PRAGMA cache_size = -6144;
 
-<<<<<<< HEAD
             -- We want foreign-key support.
             PRAGMA foreign_keys = ON;
-=======
+
             -- we unconditionally want write-ahead-logging mode
             PRAGMA journal_mode=WAL;
->>>>>>> 10d3163f
         ",
             encryption_pragmas,
         );
